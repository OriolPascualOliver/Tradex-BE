"""Application entry point with optional modules.

Environment variables control which features are enabled:
- ENABLE_USER_AUTH  - user database and login endpoints (default: "1")
- ENABLE_INVOICE    - invoice routes (default: "1")
- ENABLE_QUOTE      - quote routes (default: "1")
"""

import os
<<<<<<< HEAD
import logging
from fastapi import Depends, FastAPI, HTTPException, status
=======
import secrets
from fastapi import Depends, FastAPI, HTTPException, Request, Response, status
>>>>>>> 90b99c00
from fastapi.middleware.cors import CORSMiddleware
from fastapi.responses import JSONResponse
from pydantic import BaseModel
from . import database
from .dependencies import get_current_user


# ---------------------------------------------------------------------------
# Feature flags
# ---------------------------------------------------------------------------
ENABLE_USER_AUTH = os.getenv("ENABLE_USER_AUTH", "1") == "1"
ENABLE_INVOICE = os.getenv("ENABLE_INVOICE", "1") == "1"
ENABLE_QUOTE = os.getenv("ENABLE_QUOTE", "1") == "1"

app = FastAPI(title="Tradex Backend")

# Restrict CORS to production and staging domains
app.add_middleware(
    CORSMiddleware,
    allow_origins=["https://fixhub.opotek.es"],
    allow_origin_regex=r"https://.*\.staging\.opotek\.es",
    allow_credentials=True,
    allow_methods=["*"],  # ensures OPTIONS is permitted
    allow_headers=["*"],
)


@app.middleware("http")
async def add_security_headers(request: Request, call_next):
    """Inject common security headers into every response."""
    response = await call_next(request)
    response.headers["X-Content-Type-Options"] = "nosniff"
    response.headers["X-Frame-Options"] = "DENY"
    response.headers["Referrer-Policy"] = "same-origin"
    response.headers[
        "Strict-Transport-Security"
    ] = "max-age=63072000; includeSubDomains; preload"
    return response


@app.middleware("http")
async def csrf_protect(request: Request, call_next):
    """Simple double submit CSRF protection for cookie-based auth."""
    if request.method not in ("GET", "HEAD", "OPTIONS"):
        auth_cookie = request.cookies.get("auth_token")
        if auth_cookie:
            csrf_cookie = request.cookies.get("csrf_token")
            csrf_header = request.headers.get("X-CSRF-Token")
            if not csrf_cookie or csrf_header != csrf_cookie:
                return Response(status_code=status.HTTP_403_FORBIDDEN)
    return await call_next(request)


# ---------------------------------------------------------------------------
# Health check
# ---------------------------------------------------------------------------
logger = logging.getLogger("health")


@app.get("/api/health-status/public")
def health_status_public():
    """Public endpoint exposing minimal liveness information."""
    return {"status": "alive"}


@app.post("/api/health-status")
def health_status(current_user: str = Depends(get_current_user)):
    """Return detailed health checks for authenticated users with proper role."""
    user = database.get_user(current_user)
    if user["role"] not in {"Owner", "Infra"}:
        raise HTTPException(
            status_code=status.HTTP_403_FORBIDDEN,
            detail="Insufficient privileges",
        )

    checks: dict[str, str] = {}

    try:
        conn = database.get_connection()
        conn.execute("SELECT 1")
        conn.close()
        checks["database"] = "ok"
    except Exception as exc:  # pragma: no cover - reported to caller
        checks["database"] = f"error: {exc}"

    try:
        checks["queue"] = "ok"
    except Exception as exc:  # pragma: no cover
        checks["queue"] = f"error: {exc}"

    try:
        checks["external_dependencies"] = "ok"
    except Exception as exc:  # pragma: no cover
        checks["external_dependencies"] = f"error: {exc}"

    logger.info("health checks executed", extra={"checks": checks})
    return {"status": "alive", "checks": checks}


# ---------------------------------------------------------------------------
# Optional: user database and authentication
# ---------------------------------------------------------------------------
if ENABLE_USER_AUTH:
<<<<<<< HEAD
    from . import auth
=======
    from . import auth, database
    from .dependencies import get_current_user, oauth2_scheme
>>>>>>> 90b99c00

    database.create_tables()

    class LoginRequest(BaseModel):
        email: str
        password: str

    class TokenPair(BaseModel):
        access_token: str
        refresh_token: str

    class RefreshRequest(BaseModel):
        refresh_token: str

    @app.post("/api/auth/login", response_model=TokenPair)
    def login(data: LoginRequest, request: Request):
        ip = request.client.host
        if auth.is_ip_blocked(ip):
            raise HTTPException(
                status_code=status.HTTP_429_TOO_MANY_REQUESTS,
                detail="Too many attempts",
            )
        user = database.get_user(data.email)
        if not user or not auth.verify_password(data.password, user["hashed_password"]):
            auth.record_failed_login(ip)
            raise HTTPException(
                status_code=status.HTTP_401_UNAUTHORIZED,
                detail="Invalid credentials",
            )
        auth.reset_failed_logins(ip)
        database.add_login(data.email, "web")
        access_token = auth.create_access_token({"sub": data.email})

        csrf_token = secrets.token_urlsafe(16)
        response = JSONResponse(content=Token(token=access_token).dict())
        response.set_cookie(
            "auth_token",
            access_token,
            httponly=True,
            secure=True,
            samesite="lax",
        )
        response.set_cookie(
            "csrf_token",
            csrf_token,
            secure=True,
            samesite="lax",
        )
        return response


    @app.post("/api/auth/refresh", response_model=TokenPair)
    def refresh_tokens(data: RefreshRequest):
        username = auth.use_refresh_token(data.refresh_token)
        if not username:
            raise HTTPException(
                status_code=status.HTTP_401_UNAUTHORIZED,
                detail="Invalid refresh token",
            )
        access_token = auth.create_access_token({"sub": username})
        refresh_token = auth.create_refresh_token({"sub": username})
        return TokenPair(access_token=access_token, refresh_token=refresh_token)

    @app.post("/api/auth/logout")
    def logout(token: str = Depends(oauth2_scheme)):
        payload = auth.decode_access_token(token)
        if payload:
            auth.revoke_token(token)
            auth.revoke_refresh_tokens_for_user(payload.get("sub"))
        return {"detail": "Logged out"}

    @app.get("/api/auth/users")
    def list_users():
        """Return all users for troubleshooting purposes."""
        return database.get_all_users()

    @app.get("/secure-data")
    def read_secure_data(current_user: str = Depends(get_current_user)):
        return {"user": current_user, "message": "Secure content"}


# ---------------------------------------------------------------------------
# Optional: invoice and quote routers
# ---------------------------------------------------------------------------
if ENABLE_INVOICE:
    from .invoice import router as invoice_router

    app.include_router(invoice_router, prefix="/facturas", tags=["facturas"])

if ENABLE_QUOTE:
    from .quote import router as quote_router

    app.include_router(quote_router)<|MERGE_RESOLUTION|>--- conflicted
+++ resolved
@@ -7,13 +7,9 @@
 """
 
 import os
-<<<<<<< HEAD
+import secrets
 import logging
-from fastapi import Depends, FastAPI, HTTPException, status
-=======
-import secrets
 from fastapi import Depends, FastAPI, HTTPException, Request, Response, status
->>>>>>> 90b99c00
 from fastapi.middleware.cors import CORSMiddleware
 from fastapi.responses import JSONResponse
 from pydantic import BaseModel
@@ -117,12 +113,10 @@
 # Optional: user database and authentication
 # ---------------------------------------------------------------------------
 if ENABLE_USER_AUTH:
-<<<<<<< HEAD
-    from . import auth
-=======
+
     from . import auth, database
     from .dependencies import get_current_user, oauth2_scheme
->>>>>>> 90b99c00
+
 
     database.create_tables()
 
