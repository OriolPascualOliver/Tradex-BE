--- conflicted
+++ resolved
@@ -1,29 +1,21 @@
-"""Application entry point with optional modules.
+"""Application entry point with optional modules."""
+"""
+Application entry point with optional modules.
 
 Environment variables control which features are enabled:
 
 ENABLE_USER_AUTH  - user database and login endpoints (default: "0")
 ENABLE_INVOICE    - invoice routes (default: "0")
 ENABLE_QUOTE      - quote routes (default: "0")
-
-
 """
 
 import os
-<<<<<<< HEAD
 import uuid
-from fastapi import Depends, FastAPI, HTTPException, status, Request, Response
-=======
-
 import secrets
-import logging
 from fastapi import Depends, FastAPI, HTTPException, Request, Response, status
-
->>>>>>> 2a562574
 from fastapi.middleware.cors import CORSMiddleware
 from fastapi.responses import JSONResponse
 from pydantic import BaseModel
-<<<<<<< HEAD
 from starlette.middleware.base import BaseHTTPMiddleware
 
 from .observability import (
@@ -35,16 +27,10 @@
     inc_login_failure,
     logger,
 )
-=======
-from . import database
-from .dependencies import get_current_user
->>>>>>> 2a562574
-
 
 # ---------------------------------------------------------------------------
 # Feature flags
 # ---------------------------------------------------------------------------
-
 
 def _get_flag(name: str) -> bool:
     """Return boolean value from env var (`"0"`/`"1"`) with validation."""
@@ -72,7 +58,6 @@
 
 app = FastAPI(title="Tradex Backend")
 
-<<<<<<< HEAD
 
 class ObservabilityMiddleware(BaseHTTPMiddleware):
     async def dispatch(self, request: Request, call_next):
@@ -97,9 +82,7 @@
 
 app.add_middleware(ObservabilityMiddleware)
 
-=======
 # Restrict CORS to production and staging domains
->>>>>>> 2a562574
 app.add_middleware(
     CORSMiddleware,
     allow_origins=["https://fixhub.opotek.es"],
@@ -139,8 +122,6 @@
 # ---------------------------------------------------------------------------
 # Health check
 # ---------------------------------------------------------------------------
-logger = logging.getLogger("health")
-
 
 @app.get("/api/health-status/public")
 def health_status_public():
@@ -148,45 +129,10 @@
     return {"status": "alive"}
 
 
-<<<<<<< HEAD
 @app.get("/metrics")
 def metrics():
     """Expose Prometheus metrics."""
     return Response(generate_metrics(), media_type=CONTENT_TYPE_LATEST)
-=======
-@app.post("/api/health-status")
-def health_status(current_user: str = Depends(get_current_user)):
-    """Return detailed health checks for authenticated users with proper role."""
-    user = database.get_user(current_user)
-    if user["role"] not in {"Owner", "Infra"}:
-        raise HTTPException(
-            status_code=status.HTTP_403_FORBIDDEN,
-            detail="Insufficient privileges",
-        )
-
-    checks: dict[str, str] = {}
-
-    try:
-        conn = database.get_connection()
-        conn.execute("SELECT 1")
-        conn.close()
-        checks["database"] = "ok"
-    except Exception as exc:  # pragma: no cover - reported to caller
-        checks["database"] = f"error: {exc}"
-
-    try:
-        checks["queue"] = "ok"
-    except Exception as exc:  # pragma: no cover
-        checks["queue"] = f"error: {exc}"
-
-    try:
-        checks["external_dependencies"] = "ok"
-    except Exception as exc:  # pragma: no cover
-        checks["external_dependencies"] = f"error: {exc}"
-
-    logger.info("health checks executed", extra={"checks": checks})
-    return {"status": "alive", "checks": checks}
->>>>>>> 2a562574
 
 
 # ---------------------------------------------------------------------------
@@ -196,7 +142,6 @@
 
     from . import auth, database, audit
     from .dependencies import get_current_user, oauth2_scheme
-
 
     database.create_tables()
     app.include_router(audit.router)
@@ -204,6 +149,9 @@
     class LoginRequest(BaseModel):
         email: str
         password: str
+
+    class Token(BaseModel):
+        token: str
 
     class TokenPair(BaseModel):
         access_token: str
@@ -222,11 +170,8 @@
             )
         user = database.get_user(data.email)
         if not user or not auth.verify_password(data.password, user["hashed_password"]):
-<<<<<<< HEAD
+            auth.record_failed_login(ip)
             inc_login_failure()
-=======
-            auth.record_failed_login(ip)
->>>>>>> 2a562574
             raise HTTPException(
                 status_code=status.HTTP_401_UNAUTHORIZED,
                 detail="Invalid credentials",
@@ -251,7 +196,6 @@
             samesite="lax",
         )
         return response
-
 
     @app.post("/api/auth/refresh", response_model=TokenPair)
     def refresh_tokens(data: RefreshRequest):
