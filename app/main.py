"""Application entry point with optional modules.

Environment variables control which features are enabled:

```
ENABLE_USER_AUTH  - user database and login endpoints (default: "1")
ENABLE_INVOICE    - invoice routes (default: "1")
ENABLE_QUOTE      - quote routes (default: "1")
```
"""

import os
from fastapi import Depends, FastAPI, HTTPException, status
from fastapi.middleware.cors import CORSMiddleware
from pydantic import BaseModel


# ---------------------------------------------------------------------------
# Feature flags
# ---------------------------------------------------------------------------
ENABLE_USER_AUTH = os.getenv("ENABLE_USER_AUTH", "1") == "1"
ENABLE_INVOICE = os.getenv("ENABLE_INVOICE", "1") == "1"
ENABLE_QUOTE = os.getenv("ENABLE_QUOTE", "1") == "1"

app = FastAPI(title="Tradex Backend")

app.add_middleware(
    CORSMiddleware,
    allow_origins=["*"],  # or specific frontend URLs
    allow_credentials=True,
    allow_methods=["*"],  # ensures OPTIONS is permitted
    allow_headers=["*"],
)


# ---------------------------------------------------------------------------
# Health check
# ---------------------------------------------------------------------------
@app.post("/api/status")
def health_status():
    """Simple endpoint to verify the service is running."""
    return {"status": "alive"}


# ---------------------------------------------------------------------------
# Optional: user database and authentication
# ---------------------------------------------------------------------------
if ENABLE_USER_AUTH:
    from . import auth, database
    from .dependencies import get_current_user

    database.create_tables()

    class LoginRequest(BaseModel):
        email: str
        password: str

    class Token(BaseModel):
        token: str

    @app.post("/api/auth/login", response_model=Token)
    def login(data: LoginRequest):
        user = database.get_user(data.email)
        if not user or not auth.verify_password(data.password, user["hashed_password"]):
            raise HTTPException(
                status_code=status.HTTP_401_UNAUTHORIZED,
                detail="Invalid credentials",
            )
        # Record the login with a generic device identifier
        database.add_login(data.email, "web")
        access_token = auth.create_access_token({"sub": data.email})
        return Token(token=access_token)
<<<<<<< HEAD
=======

    @app.get("/api/auth/users")
    def list_users():
        """Return all users for troubleshooting purposes."""
        return database.get_all_users()
>>>>>>> 3087b321

    @app.get("/secure-data")
    def read_secure_data(current_user: str = Depends(get_current_user)):
        return {"user": current_user, "message": "Secure content"}


# ---------------------------------------------------------------------------
# Optional: invoice and quote routers
# ---------------------------------------------------------------------------
if ENABLE_INVOICE:
    from .invoice import router as invoice_router

    app.include_router(invoice_router, prefix="/facturas", tags=["facturas"])

if ENABLE_QUOTE:
    from .quote import router as quote_router

    app.include_router(quote_router)<|MERGE_RESOLUTION|>--- conflicted
+++ resolved
@@ -70,14 +70,13 @@
         database.add_login(data.email, "web")
         access_token = auth.create_access_token({"sub": data.email})
         return Token(token=access_token)
-<<<<<<< HEAD
-=======
+
 
     @app.get("/api/auth/users")
     def list_users():
         """Return all users for troubleshooting purposes."""
         return database.get_all_users()
->>>>>>> 3087b321
+
 
     @app.get("/secure-data")
     def read_secure_data(current_user: str = Depends(get_current_user)):
