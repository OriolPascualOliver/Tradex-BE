"""Application entry point with optional modules.

Environment variables control which features are enabled:
- ENABLE_USER_AUTH  - user database and login endpoints (default: "1")
- ENABLE_INVOICE    - invoice routes (default: "1")
- ENABLE_QUOTE      - quote routes (default: "1")
"""

import os
<<<<<<< HEAD
import secrets
from fastapi import Depends, FastAPI, HTTPException, Request, Response, status
=======
from fastapi import Depends, FastAPI, HTTPException, Request, status
>>>>>>> 5f7f1be4
from fastapi.middleware.cors import CORSMiddleware
from fastapi.responses import JSONResponse
from pydantic import BaseModel


# ---------------------------------------------------------------------------
# Feature flags
# ---------------------------------------------------------------------------
ENABLE_USER_AUTH = os.getenv("ENABLE_USER_AUTH", "1") == "1"
ENABLE_INVOICE = os.getenv("ENABLE_INVOICE", "1") == "1"
ENABLE_QUOTE = os.getenv("ENABLE_QUOTE", "1") == "1"

app = FastAPI(title="Tradex Backend")

# Restrict CORS to production and staging domains
app.add_middleware(
    CORSMiddleware,
    allow_origins=["https://fixhub.opotek.es"],
    allow_origin_regex=r"https://.*\.staging\.opotek\.es",
    allow_credentials=True,
    allow_methods=["*"],  # ensures OPTIONS is permitted
    allow_headers=["*"],
)


@app.middleware("http")
async def add_security_headers(request: Request, call_next):
    """Inject common security headers into every response."""
    response = await call_next(request)
    response.headers["X-Content-Type-Options"] = "nosniff"
    response.headers["X-Frame-Options"] = "DENY"
    response.headers["Referrer-Policy"] = "same-origin"
    response.headers[
        "Strict-Transport-Security"
    ] = "max-age=63072000; includeSubDomains; preload"
    return response


@app.middleware("http")
async def csrf_protect(request: Request, call_next):
    """Simple double submit CSRF protection for cookie-based auth."""
    if request.method not in ("GET", "HEAD", "OPTIONS"):
        auth_cookie = request.cookies.get("auth_token")
        if auth_cookie:
            csrf_cookie = request.cookies.get("csrf_token")
            csrf_header = request.headers.get("X-CSRF-Token")
            if not csrf_cookie or csrf_header != csrf_cookie:
                return Response(status_code=status.HTTP_403_FORBIDDEN)
    return await call_next(request)


# ---------------------------------------------------------------------------
# Health check
# ---------------------------------------------------------------------------
@app.post("/api/status")
def health_status():
    """Simple endpoint to verify the service is running."""
    return {"status": "alive"}


# ---------------------------------------------------------------------------
# Optional: user database and authentication
# ---------------------------------------------------------------------------
if ENABLE_USER_AUTH:
    from . import auth, database
    from .dependencies import get_current_user, oauth2_scheme

    database.create_tables()

    class LoginRequest(BaseModel):
        email: str
        password: str

    class TokenPair(BaseModel):
        access_token: str
        refresh_token: str

    class RefreshRequest(BaseModel):
        refresh_token: str

    @app.post("/api/auth/login", response_model=TokenPair)
    def login(data: LoginRequest, request: Request):
        ip = request.client.host
        if auth.is_ip_blocked(ip):
            raise HTTPException(
                status_code=status.HTTP_429_TOO_MANY_REQUESTS,
                detail="Too many attempts",
            )
        user = database.get_user(data.email)
        if not user or not auth.verify_password(data.password, user["hashed_password"]):
            auth.record_failed_login(ip)
            raise HTTPException(
                status_code=status.HTTP_401_UNAUTHORIZED,
                detail="Invalid credentials",
            )
        auth.reset_failed_logins(ip)
        database.add_login(data.email, "web")
        access_token = auth.create_access_token({"sub": data.email})
<<<<<<< HEAD
        csrf_token = secrets.token_urlsafe(16)
        response = JSONResponse(content=Token(token=access_token).dict())
        response.set_cookie(
            "auth_token",
            access_token,
            httponly=True,
            secure=True,
            samesite="lax",
        )
        response.set_cookie(
            "csrf_token",
            csrf_token,
            secure=True,
            samesite="lax",
        )
        return response
=======
        refresh_token = auth.create_refresh_token({"sub": data.email})
        return TokenPair(access_token=access_token, refresh_token=refresh_token)
>>>>>>> 5f7f1be4

    @app.post("/api/auth/refresh", response_model=TokenPair)
    def refresh_tokens(data: RefreshRequest):
        username = auth.use_refresh_token(data.refresh_token)
        if not username:
            raise HTTPException(
                status_code=status.HTTP_401_UNAUTHORIZED,
                detail="Invalid refresh token",
            )
        access_token = auth.create_access_token({"sub": username})
        refresh_token = auth.create_refresh_token({"sub": username})
        return TokenPair(access_token=access_token, refresh_token=refresh_token)

    @app.post("/api/auth/logout")
    def logout(token: str = Depends(oauth2_scheme)):
        payload = auth.decode_access_token(token)
        if payload:
            auth.revoke_token(token)
            auth.revoke_refresh_tokens_for_user(payload.get("sub"))
        return {"detail": "Logged out"}

    @app.get("/api/auth/users")
    def list_users():
        """Return all users for troubleshooting purposes."""
        return database.get_all_users()

    @app.get("/secure-data")
    def read_secure_data(current_user: str = Depends(get_current_user)):
        return {"user": current_user, "message": "Secure content"}


# ---------------------------------------------------------------------------
# Optional: invoice and quote routers
# ---------------------------------------------------------------------------
if ENABLE_INVOICE:
    from .invoice import router as invoice_router

    app.include_router(invoice_router, prefix="/facturas", tags=["facturas"])

if ENABLE_QUOTE:
    from .quote import router as quote_router

    app.include_router(quote_router)<|MERGE_RESOLUTION|>--- conflicted
+++ resolved
@@ -7,12 +7,8 @@
 """
 
 import os
-<<<<<<< HEAD
 import secrets
 from fastapi import Depends, FastAPI, HTTPException, Request, Response, status
-=======
-from fastapi import Depends, FastAPI, HTTPException, Request, status
->>>>>>> 5f7f1be4
 from fastapi.middleware.cors import CORSMiddleware
 from fastapi.responses import JSONResponse
 from pydantic import BaseModel
@@ -111,7 +107,7 @@
         auth.reset_failed_logins(ip)
         database.add_login(data.email, "web")
         access_token = auth.create_access_token({"sub": data.email})
-<<<<<<< HEAD
+
         csrf_token = secrets.token_urlsafe(16)
         response = JSONResponse(content=Token(token=access_token).dict())
         response.set_cookie(
@@ -128,10 +124,7 @@
             samesite="lax",
         )
         return response
-=======
-        refresh_token = auth.create_refresh_token({"sub": data.email})
-        return TokenPair(access_token=access_token, refresh_token=refresh_token)
->>>>>>> 5f7f1be4
+
 
     @app.post("/api/auth/refresh", response_model=TokenPair)
     def refresh_tokens(data: RefreshRequest):
