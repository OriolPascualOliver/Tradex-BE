--- conflicted
+++ resolved
@@ -2,11 +2,9 @@
 from pydantic import BaseModel, Field
 from typing import List, Optional, Any, Dict
 from datetime import datetime, timedelta
-<<<<<<< HEAD
-import os, json, hashlib
-=======
-import os, json, time
->>>>>>> 9bcf865f
+
+import os, json, time, hashlib
+
 from openai import OpenAI
 from jinja2 import Environment, BaseLoader
 from weasyprint import HTML
@@ -357,7 +355,7 @@
     q = DB[quote_id]
     forward_to_openai("Genera un PDF para este presupuesto", q.model_dump())
 
-<<<<<<< HEAD
+
     # Metadatos y checksum
     prompt_version = "unknown"
     tarifa = None
@@ -396,23 +394,12 @@
     html = TPL.render(quote=q.model_dump(), seal=seal, demo=q.demo)
     pdf_bytes = HTML(string=html).write_pdf()  # Docs: WeasyPrint
     # Opción B: enviar al webhook de Fixhub si está configurado
-=======
-    html = TPL.render(quote=q.model_dump())
-
-    def _render() -> bytes:
-        return HTML(string=html).write_pdf()  # Docs: WeasyPrint
-
-    try:
-        pdf_bytes = run_isolated(_render)
-    except TimeoutError:
-        raise HTTPException(status_code=504, detail="PDF generation timed out")
-
->>>>>>> 9bcf865f
+
     webhook = os.getenv("FIXHUB_WEBHOOK_URL", "").strip()
     if webhook:
         return {"status": "sent", "bytes": len(pdf_bytes)}
 
-<<<<<<< HEAD
+
     # Opción A: devolver binario al frontend
     return Response(
         content=pdf_bytes,
@@ -422,7 +409,3 @@
             "X-Checksum": checksum,
         },
     )
-=======
-    headers = content_disposition(f"{quote_id}.pdf")
-    return Response(content=pdf_bytes, media_type="application/pdf", headers=headers)
->>>>>>> 9bcf865f
