--- conflicted
+++ resolved
@@ -337,12 +337,12 @@
 @router.post("/api/quotes/{quote_id}/pdf")
 def pdf(quote_id: str, x_api_key: Optional[str] = Header(None)):
     check_api_key(x_api_key)
-<<<<<<< HEAD
+
     if not OPENAI_ENABLED:
         raise HTTPException(503, "OpenAI integration disabled")
-=======
+
     sanitize_filename(quote_id)
->>>>>>> f7836ede
+
     if quote_id not in DB:
         raise HTTPException(404, "Quote not found")
     q = DB[quote_id]
