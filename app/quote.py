--- conflicted
+++ resolved
@@ -109,7 +109,7 @@
     current_user: str = Depends(get_current_user),
 ):
     check_api_key(x_api_key)
-<<<<<<< HEAD
+
     try:
         prompt_scope: dict[str, str] = {}
         with open(PROMPT_FILE, "r", encoding="utf-8") as f:
@@ -118,7 +118,6 @@
     except FileNotFoundError:
         raise HTTPException(500, "Prompt configuration file not found")
 
-=======
 
     # Demo account limitations
     if current_user == "demo@fixhub.es":
@@ -136,7 +135,7 @@
         database.increment_device_usage(current_user, device_id)
     custom_msg = ("Eres un asistente que genera presupuestos técnicos cortos y claros "
                   "para servicios de hogar/empresa en España. Devuelve SOLO JSON válido.")
->>>>>>> 68ca64f5
+
     completion = forward_to_openai(custom_msg, q.model_dump(), q.documents,
                                    response_format={"type": "json_object"})
     data = parse_json(completion.choices[0].message.content)
