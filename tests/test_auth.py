--- conflicted
+++ resolved
@@ -6,10 +6,7 @@
 from fastapi import HTTPException
 
 os.environ.setdefault("SECRET_KEY", "testing")
-<<<<<<< HEAD
 
-=======
->>>>>>> b2076604
 from app import auth, database
 from app.dependencies import get_current_user
 
